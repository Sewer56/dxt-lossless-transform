use core::mem::size_of;
use core::{alloc::Layout, slice, time::Duration};
use criterion::{criterion_group, criterion_main, Criterion};
use dxt_lossless_transform_common::color_565::Color565;
use safe_allocator_api::RawAlloc;

#[cfg(not(target_os = "windows"))]
use pprof::criterion::{Output, PProfProfiler};

pub(crate) fn allocate_align_64(num_bytes: usize) -> RawAlloc {
    let layout = Layout::from_size_align(num_bytes, 64).unwrap();
    RawAlloc::new(layout).unwrap()
}

// A wrapper struct that owns both the allocation and provides access to the slice
struct Color565Buffer {
    _alloc: RawAlloc, // Ownership kept in struct, not meant to be accessed directly
    colors: *mut [Color565],
}

impl Color565Buffer {
    // Create a new buffer with the specified number of items
    fn new(num_items: usize) -> Self {
        let mut alloc = allocate_align_64(num_items * size_of::<Color565>());
        let colors =
            unsafe { slice::from_raw_parts_mut(alloc.as_mut_ptr() as *mut Color565, num_items) };

        // Transfer the slice to a raw pointer
        let colors_ptr = colors as *mut [Color565];

        Self {
            _alloc: alloc,
            colors: colors_ptr,
        }
    }

    // Create a buffer and copy data from another slice
    fn from_slice(source: &[Color565]) -> Self {
        let buffer = Self::new(source.len());
        unsafe {
            (*buffer.colors).copy_from_slice(source);
        }
        buffer
    }

    // Create a buffer, copy data, and apply a transformation function
    fn from_slice_with_transform(
        source: &[Color565],
        transform_fn: fn(&[Color565], &mut [Color565]),
    ) -> Self {
        let mut buffer = Self::from_slice(source);
        transform_fn(source, buffer.as_mut_slice());
        buffer
    }

    /// Returns a raw pointer to the underlying slice
    fn as_mut_ptr(&mut self) -> *mut Color565 {
        unsafe { (*self.colors).as_mut_ptr() }
    }

    /// Returns a raw pointer to the underlying slice
    fn as_ptr(&self) -> *const Color565 {
        unsafe { (*self.colors).as_ptr() }
    }

    /// Get a mutable reference to the underlying slice
    fn as_mut_slice(&mut self) -> &mut [Color565] {
        unsafe { &mut *self.colors }
    }

    /// Number of items (colors) in the buffer.
    /// (Not number of bytes.)
    fn len(&self) -> usize {
        self.colors.len()
    }
}

fn criterion_benchmark(c: &mut Criterion) {
    let mut group = c.benchmark_group("Color565 YCoCg-R Conversion");

    // Set up test data - array of Color565 values to convert
    const BYTES_PER_ITEM: usize = size_of::<Color565>();
    const NUM_ITEMS: usize = 2_000_000; // 2 million colors, equivalent to 8MiB DXT1 texture
                                        // 2M * 2 bytes = 4MiB == 50% of a 8MiB DXT1 texture

    // Allocate memory for input data
    let mut input_buffer = Color565Buffer::new(NUM_ITEMS);
    let input_colors = input_buffer.as_mut_slice();
    let mut output_buffer = Color565Buffer::from_slice(input_colors);

    // Fill with test data - sequential RGB565 values
    for (x, color) in input_colors.iter_mut().enumerate() {
        let r = ((x) % 32) as u8; // 5 bits (0-31)
        let g = ((x >> 8) % 32) as u8; // 5 bits (0-31)
        let b = ((x >> 16) % 32) as u8; // 5 bits (0-31)
        *color = Color565::from_rgb(r, g, b);
    }

    group.throughput(criterion::Throughput::Bytes(
        (NUM_ITEMS * BYTES_PER_ITEM) as u64,
    ));
    group.warm_up_time(Duration::from_secs(10));
    group.measurement_time(Duration::from_secs(10));

    group.bench_function("decorrelate_ycocg_r_var1_ptr", |b| {
        b.iter(|| unsafe {
            Color565::decorrelate_ycocg_r_var1_ptr(
                input_colors.as_ptr(),
                output_buffer.as_mut_ptr(),
                input_colors.len(),
            );
        })
    });

    group.bench_function("decorrelate_ycocg_r_var2_ptr", |b| {
        b.iter(|| unsafe {
            Color565::decorrelate_ycocg_r_var2_ptr(
                input_colors.as_ptr(),
                output_buffer.as_mut_ptr(),
                input_colors.len(),
            );
        })
    });

    group.bench_function("decorrelate_ycocg_r_var3_ptr", |b| {
        b.iter(|| unsafe {
            Color565::decorrelate_ycocg_r_var3_ptr(
                input_colors.as_ptr(),
                output_buffer.as_mut_ptr(),
                input_colors.len(),
            );
        })
    });

    // Create decorrelated arrays for recorrelation benchmarks
    let mut decorrelated_var1 = Color565Buffer::from_slice_with_transform(
        input_colors,
        Color565::decorrelate_ycocg_r_var1_slice,
    );

    group.bench_function("recorrelate_ycocg_r_var1_ptr", |b| {
        b.iter(|| unsafe {
            Color565::recorrelate_ycocg_r_var1_ptr(
                decorrelated_var1.as_ptr(),
                decorrelated_var1.as_mut_ptr(),
                decorrelated_var1.len(),
            );
        })
    });

    drop(decorrelated_var1);
    let mut decorrelated_var2 = Color565Buffer::from_slice_with_transform(
        input_colors,
        Color565::decorrelate_ycocg_r_var2_slice,
    );

    group.bench_function("recorrelate_ycocg_r_var2_ptr", |b| {
        b.iter(|| unsafe {
            Color565::recorrelate_ycocg_r_var2_ptr(
                decorrelated_var2.as_ptr(),
                decorrelated_var2.as_mut_ptr(),
                decorrelated_var2.len(),
            );
        })
    });

    drop(decorrelated_var2);
    let mut decorrelated_var3 = Color565Buffer::from_slice_with_transform(
        input_colors,
        Color565::decorrelate_ycocg_r_var3_slice,
    );
    group.bench_function("recorrelate_ycocg_r_var3_ptr", |b| {
        b.iter(|| unsafe {
            Color565::recorrelate_ycocg_r_var3_ptr(
                decorrelated_var3.as_ptr(),
                decorrelated_var3.as_mut_ptr(),
                decorrelated_var3.len(),
            );
        })
<<<<<<< HEAD
=======
    });

    // Test split and recorrelate at the same time.
    let decorrelated_var1 = Color565Buffer::from_slice_with_transform(
        input_colors,
        Color565::decorrelate_ycocg_r_var1_slice,
    );
    let mut decorrelated_dest = Color565Buffer::from_slice_with_transform(
        input_colors,
        Color565::decorrelate_ycocg_r_var1_slice,
    );

    group.bench_function("recorrelate_ycocg_r_var1_ptr_split", |b| {
        b.iter(|| unsafe {
            Color565::recorrelate_ycocg_r_var1_ptr_split(
                decorrelated_var1.as_ptr(),
                decorrelated_var1.as_ptr().add(decorrelated_var1.len() / 2),
                decorrelated_dest.as_mut_ptr(), // use different destination pointer and non-overlapping buffers.
                decorrelated_var1.len(),
            );
        })
    });

    drop(decorrelated_var1);
    let decorrelated_var2 = Color565Buffer::from_slice_with_transform(
        input_colors,
        Color565::decorrelate_ycocg_r_var2_slice,
    );
    group.bench_function("recorrelate_ycocg_r_var2_ptr_split", |b| {
        b.iter(|| unsafe {
            Color565::recorrelate_ycocg_r_var2_ptr_split(
                decorrelated_var2.as_ptr(),
                decorrelated_var2.as_ptr().add(decorrelated_var2.len() / 2),
                decorrelated_dest.as_mut_ptr(), // use different destination pointer and non-overlapping buffers.
                decorrelated_var2.len(),
            );
        })
    });

    drop(decorrelated_var2);
    let decorrelated_var3 = Color565Buffer::from_slice_with_transform(
        input_colors,
        Color565::decorrelate_ycocg_r_var3_slice,
    );

    group.bench_function("recorrelate_ycocg_r_var3_ptr_split", |b| {
        b.iter(|| unsafe {
            Color565::recorrelate_ycocg_r_var3_ptr_split(
                decorrelated_var3.as_ptr(),
                decorrelated_var3.as_ptr().add(decorrelated_var3.len() / 2),
                decorrelated_dest.as_mut_ptr(), // use different destination pointer and non-overlapping buffers.
                decorrelated_var3.len(),
            );
        })
>>>>>>> 193f1b16
    });

    group.finish();
}

#[cfg(not(target_os = "windows"))]
criterion_group! {
    name = benches;
    config = Criterion::default().with_profiler(PProfProfiler::new(100, Output::Flamegraph(None)));
    targets = criterion_benchmark
}

#[cfg(target_os = "windows")]
criterion_group! {
    name = benches;
    config = Criterion::default();
    targets = criterion_benchmark
}

criterion_main!(benches);<|MERGE_RESOLUTION|>--- conflicted
+++ resolved
@@ -177,8 +177,6 @@
                 decorrelated_var3.len(),
             );
         })
-<<<<<<< HEAD
-=======
     });
 
     // Test split and recorrelate at the same time.
@@ -233,7 +231,6 @@
                 decorrelated_var3.len(),
             );
         })
->>>>>>> 193f1b16
     });
 
     group.finish();
