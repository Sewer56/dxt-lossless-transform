--- conflicted
+++ resolved
@@ -1,11 +1,4 @@
 #![doc = include_str!("../README.MD")]
-<<<<<<< HEAD
-#![cfg_attr(not(feature = "std"), no_std)]
-pub mod dds;
-
-// Re-export the DDS handler for convenient access
-pub use dds::format_handler::DdsHandler;
-=======
 #![no_std]
 extern crate alloc;
 #[cfg(feature = "std")]
@@ -15,4 +8,6 @@
 pub mod test_prelude;
 
 pub mod dds;
->>>>>>> 4c83e45a
+
+// Re-export the DDS handler for convenient access
+pub use dds::format_handler::DdsHandler;