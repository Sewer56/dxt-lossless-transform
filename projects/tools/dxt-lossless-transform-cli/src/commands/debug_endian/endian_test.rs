use super::file_compare;
use crate::util::all_handlers;
use dxt_lossless_transform_file_formats_api::embed::TransformFormat;
use dxt_lossless_transform_file_formats_debug::{get_transform_format, TransformFormatFilter};
use std::fs;
use std::path::Path;
use std::process::Command;
use tempfile::TempDir;

/// Error types for endianness testing
#[derive(Debug, thiserror::Error)]
pub enum EndianTestError {
    #[error("External tool not available: {0}")]
    ToolNotFound(String),

    #[error("Command execution failed: {0}")]
    CommandFailed(String),

    #[error("File comparison failed: {expected} != {actual}")]
    #[allow(dead_code)]
    FilesDiffer { expected: String, actual: String },

    #[error("Tests failed: {0}")]
    TestsFailed(String),

    #[error("IO error: {0}")]
    Io(#[from] std::io::Error),
}

/// Test result for a single format
#[derive(Debug)]
pub struct EndianTestResult {
    pub format: String,
    pub transform_success: bool,
    pub untransform_success: bool,
    pub files_identical: bool,
}

impl EndianTestResult {
    /// Check if this test result represents a successful test
    pub fn is_success(&self) -> bool {
        self.transform_success && self.untransform_success && self.files_identical
    }
}

/// Cross-compilation targets
const LITTLE_ENDIAN_TARGET: &str = "x86_64-unknown-linux-gnu";
const BIG_ENDIAN_TARGET: &str = "powerpc64-unknown-linux-gnu";

/// Check if a file is a supported [`TransformFormat`] for endian testing using handlers
/// Currently supports BC1 and BC2, excludes BC3 and BC7 (not ready yet)
fn is_supported_format(file_path: &Path) -> Result<bool, EndianTestError> {
<<<<<<< HEAD
    match get_file_format(file_path, &all_handlers(), TransformFormatFilter::All) {
=======
    let handlers = [DdsHandler];

    match get_transform_format(file_path, &handlers, TransformFormatFilter::All) {
>>>>>>> 9e4ae48c
        Ok(Some(format)) => {
            match format {
                TransformFormat::Bc1 | TransformFormat::Bc2 => Ok(true),
                TransformFormat::Bc3 | TransformFormat::Bc7 => Ok(false), // Not ready yet
                _ => Ok(false), // Other formats not supported
            }
        }
        Ok(None) => Ok(false), // Not a supported format
        Err(e) => {
            // Convert file operation error to EndianTestError
            Err(EndianTestError::Io(std::io::Error::new(
                std::io::ErrorKind::InvalidData,
                format!("Failed to detect TransformFormat: {e}"),
            )))
        }
    }
}

/// Get all .dds files from the assets test directory
fn get_test_files() -> Result<Vec<fs::DirEntry>, EndianTestError> {
    use crate::util::find_all_files;

    let workspace_root = Path::new(env!("CARGO_MANIFEST_DIR"))
        .ancestors()
        .nth(3)
        .unwrap();
    let assets_dir = workspace_root.join("assets").join("tests");
    let mut entries = Vec::new();

    find_all_files(&assets_dir, &mut entries)?;

    let mut supported_files: Vec<fs::DirEntry> = entries
        .into_iter()
        .filter(|entry| {
            let path = entry.path();
            if let Some(file_name) = path.file_name() {
                let name = file_name.to_string_lossy();
                // First check if it's a .dds file by extension
                if !name.to_lowercase().ends_with(".dds") {
                    return false;
                }

                // Then check if it's a supported format (BC1/BC2) using handlers
                is_supported_format(&path).unwrap_or_default()
            } else {
                false
            }
        })
        .collect();

    // Sort by file name for consistent ordering
    supported_files.sort_by_key(|a| a.file_name());
    Ok(supported_files)
}

/// Run comprehensive endianness tests for all files
pub fn run_all_endian_tests() -> Result<Vec<EndianTestResult>, EndianTestError> {
    let mut results = Vec::new();
    let test_files = get_test_files()?;

    println!("Testing endianness for all supported files in assets directory");
    println!("Found {} supported files", test_files.len());

    // Test each .dds file in the assets/tests directory
    for test_file in &test_files {
        let file_name_os = test_file.file_name();
        let file_name = file_name_os.to_string_lossy();
        println!("Processing file: {file_name}");

        let result = run_single_endian_test(test_file)?;

        if result.is_success() {
            println!("  ✓ Success");
        } else {
            println!("  ❌ Failed");
        }

        results.push(result);
    }

    Ok(results)
}

/// Run endianness test for a single file
fn run_single_endian_test(test_file: &fs::DirEntry) -> Result<EndianTestResult, EndianTestError> {
    // Create isolated temporary directories with random names in project-relative location
    let project_root = Path::new(env!("CARGO_MANIFEST_DIR"))
        .ancestors()
        .nth(3)
        .unwrap();
    let tmp_base = project_root.join("tmp");
    fs::create_dir_all(&tmp_base)?;

    let temp_dir = TempDir::new_in(&tmp_base)?;
    let base_name = file_compare::generate_random_dir_name("endian_test");

    let little_endian_dir = temp_dir.path().join(format!("{base_name}_le"));
    let big_endian_dir = temp_dir.path().join(format!("{base_name}_be"));
    let transform_le_dir = temp_dir.path().join(format!("{base_name}_transform_le"));
    let transform_be_dir = temp_dir.path().join(format!("{base_name}_transform_be"));
    let untransform_le_dir = temp_dir.path().join(format!("{base_name}_untransform_le"));
    let untransform_be_dir = temp_dir.path().join(format!("{base_name}_untransform_be"));

    // Create all directories
    for dir in &[
        &little_endian_dir,
        &big_endian_dir,
        &transform_le_dir,
        &transform_be_dir,
        &untransform_le_dir,
        &untransform_be_dir,
    ] {
        fs::create_dir_all(dir)?;
    }

    // Copy test file to input directories
    let test_file_path = test_file.path();
    let file_name = test_file.file_name();

    fs::copy(&test_file_path, little_endian_dir.join(&file_name))?;
    fs::copy(&test_file_path, big_endian_dir.join(&file_name))?;

    // Test transform operations
    let input_le_file = little_endian_dir.join(&file_name);
    let input_be_file = big_endian_dir.join(&file_name);

    let transform_le_success =
        run_transform_command(LITTLE_ENDIAN_TARGET, &input_le_file, &transform_le_dir)?;

    let transform_be_success =
        run_transform_command(BIG_ENDIAN_TARGET, &input_be_file, &transform_be_dir)?;

    let transform_success = transform_le_success && transform_be_success;

    // Compare transform outputs
    let transform_files_identical = if transform_success {
        file_compare::compare_directories(&transform_le_dir, &transform_be_dir)?
    } else {
        false
    };

    // Test untransform operations for both little and big endian (if transforms succeeded)
    let (untransform_success, untransform_files_identical) = if transform_success {
        // Run untransform for both endianness targets
        let untransform_le_success =
            run_untransform_command(LITTLE_ENDIAN_TARGET, &transform_le_dir, &untransform_le_dir)?;

        let untransform_be_success =
            run_untransform_command(BIG_ENDIAN_TARGET, &transform_be_dir, &untransform_be_dir)?;

        let untransform_success = untransform_le_success && untransform_be_success;

        // Compare untransform directories for endianness consistency
        let untransform_files_identical = if untransform_success {
            file_compare::compare_directories(&untransform_le_dir, &untransform_be_dir)?
        } else {
            false
        };

        (untransform_success, untransform_files_identical)
    } else {
        (false, false)
    };

    Ok(EndianTestResult {
        format: file_name.to_string_lossy().to_string(),
        transform_success,
        untransform_success,
        files_identical: transform_files_identical && untransform_files_identical,
    })
}

/// Run transform command using cross for specified target
fn run_transform_command(
    target: &str,
    input_file: &Path,
    output_file: &Path,
) -> Result<bool, EndianTestError> {
    // Set target-specific cargo target directory to prevent artifact collisions
    let project_root = Path::new(env!("CARGO_MANIFEST_DIR"))
        .ancestors()
        .nth(3)
        .unwrap();
    let target_dir = project_root.join("target").join(format!("cross-{target}"));

    let output = Command::new("cross")
        .env("CARGO_TARGET_DIR", target_dir)
        .args([
            "run",
            "--release",
            "--target",
            target,
            "--features",
            "debug-endian",
            "--bin",
            "dxt-lossless-transform-cli",
            "--",
            "debug-endian-transform",
            "--input",
            input_file.to_str().unwrap(),
            "--output",
            output_file.to_str().unwrap(),
        ])
        .output()?;

    if !output.status.success() {
        let stderr = String::from_utf8_lossy(&output.stderr);
        eprintln!("Transform failed for target {target}: {stderr}");
        return Ok(false);
    }

    Ok(true)
}

/// Run untransform command using cross for specified target
fn run_untransform_command(
    target: &str,
    input_file: &Path,
    output_file: &Path,
) -> Result<bool, EndianTestError> {
    // Set target-specific cargo target directory to prevent artifact collisions
    let project_root = Path::new(env!("CARGO_MANIFEST_DIR"))
        .ancestors()
        .nth(3)
        .unwrap();
    let target_dir = project_root.join("target").join(format!("cross-{target}"));

    let output = Command::new("cross")
        .env("CARGO_TARGET_DIR", target_dir)
        .args([
            "run",
            "--release",
            "--target",
            target,
            "--features",
            "debug-endian",
            "--bin",
            "dxt-lossless-transform-cli",
            "--",
            "debug-endian-untransform",
            "--input",
            input_file.to_str().unwrap(),
            "--output",
            output_file.to_str().unwrap(),
        ])
        .output()?;

    if !output.status.success() {
        let stderr = String::from_utf8_lossy(&output.stderr);
        eprintln!("Untransform failed for target {target}: {stderr}");
        return Ok(false);
    }

    Ok(true)
}<|MERGE_RESOLUTION|>--- conflicted
+++ resolved
@@ -50,13 +50,7 @@
 /// Check if a file is a supported [`TransformFormat`] for endian testing using handlers
 /// Currently supports BC1 and BC2, excludes BC3 and BC7 (not ready yet)
 fn is_supported_format(file_path: &Path) -> Result<bool, EndianTestError> {
-<<<<<<< HEAD
-    match get_file_format(file_path, &all_handlers(), TransformFormatFilter::All) {
-=======
-    let handlers = [DdsHandler];
-
-    match get_transform_format(file_path, &handlers, TransformFormatFilter::All) {
->>>>>>> 9e4ae48c
+    match get_transform_format(file_path, &all_handlers(), TransformFormatFilter::All) {
         Ok(Some(format)) => {
             match format {
                 TransformFormat::Bc1 | TransformFormat::Bc2 => Ok(true),
